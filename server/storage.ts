--- conflicted
+++ resolved
@@ -63,10 +63,8 @@
   constructor() {
     this.initializeDefaultTemplates();
     this.restoreUploadsFromFilesystem();
-<<<<<<< HEAD
-    this.restoreTrainingDataFromFilesystem();
-=======
->>>>>>> afd9d4a0
+this.restoreTrainingDataFromFilesystem();
+
   }
 
   private initializeDefaultTemplates() {
@@ -206,7 +204,6 @@
     }, 100); // Small delay to ensure constructor completes
   }
 
-<<<<<<< HEAD
   private async restoreTrainingDataFromFilesystem() {
     try {
       const fs = await import('fs');
@@ -295,8 +292,6 @@
     }
   }
 
-=======
->>>>>>> afd9d4a0
   // Users
   async getUser(id: number): Promise<User | undefined> {
     return this.users.get(id);
