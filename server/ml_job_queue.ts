import { EventEmitter } from 'events';
import { spawn, ChildProcess } from 'child_process';
import path from 'path';
import { storage } from './storage';

interface QueuedJob {
  id: number;
  userId: number;
  priority: number;
  config: any;
  datasetPath: string;
  createdAt: Date;
  process?: ChildProcess;
}

export class MLJobQueueManager extends EventEmitter {
  private queue: QueuedJob[] = [];
  private activeJobs = new Map<number, QueuedJob>();
  private maxConcurrentJobs = 1; // Conservative for Replit
  private processingInterval?: NodeJS.Timeout;

  constructor() {
    super();
    this.startProcessing();
  }

  async enqueueJob(job: any, datasetPath: string): Promise<QueuedJob> {
    const queuedJob: QueuedJob = {
      id: job.id,
      userId: job.userId,
      priority: 1,
      config: job.config,
      datasetPath,
      createdAt: new Date()
    };

    this.queue.push(queuedJob);
    this.queue.sort((a, b) => b.priority - a.priority); // Higher priority first

    await storage.updateTrainingJob(job.id, { status: 'queued' });

    console.log(`Job ${job.id} queued. Queue length: ${this.queue.length}`);
    return queuedJob;
  }

  async cancelJob(jobId: number): Promise<boolean> {
    // Remove from queue
    const queueIndex = this.queue.findIndex(job => job.id === jobId);
    if (queueIndex !== -1) {
      this.queue.splice(queueIndex, 1);
      await storage.updateTrainingJob(jobId, { status: 'cancelled' });
      return true;
    }

    // Kill active job
    const activeJob = this.activeJobs.get(jobId);
    if (activeJob && activeJob.process) {
      activeJob.process.kill('SIGTERM');
      this.activeJobs.delete(jobId);
      await storage.updateTrainingJob(jobId, { status: 'cancelled' });
      return true;
    }

    return false;
  }

  private startProcessing() {
    this.processingInterval = setInterval(() => {
      this.processQueue();
    }, 5000); // Check every 5 seconds
  }

  private async processQueue() {
    if (this.activeJobs.size >= this.maxConcurrentJobs || this.queue.length === 0) {
      return;
    }

    const job = this.queue.shift();
    if (!job) return;

    try {
      await this.startTraining(job);
    } catch (error) {
      console.error(`Failed to start job ${job.id}:`, error);
      await storage.updateTrainingJob(job.id, { 
        status: 'failed',
        error: error instanceof Error ? error.message : 'Unknown error'
      });
      this.emit('job:failed', job);
    }
  }

  private async startTraining(job: QueuedJob) {
    console.log(`Starting training for job ${job.id}`);

    this.activeJobs.set(job.id, job);
    await storage.updateTrainingJob(job.id, { status: 'running', progress: 0 });

    const trainingData = {
      dataset_path: job.datasetPath,
      config: job.config,
      job_id: job.id
    };

<<<<<<< HEAD
    const pythonProcess = spawn('python3', ['server/ml_service_unified.py'], {
      stdio: ['pipe', 'pipe', 'pipe']
    });

    // Send training request via stdin using the unified service format
=======
    const pythonProcess = spawn('python3', ['server/ml_service_simple.py'], {
      stdio: ['pipe', 'pipe', 'pipe']
    });

    // Send training request via stdin using the correct format
>>>>>>> afd9d4a0
    const requestData = JSON.stringify({
      action: 'train_model',
      dataset_path: job.datasetPath,
      config: job.config,
      job_id: job.id
    }) + '\n';
    
    pythonProcess.stdin.write(requestData);
    pythonProcess.stdin.end();

    job.process = pythonProcess;

    let stdout = '';
    let stderr = '';

    pythonProcess.stdout.on('data', (data) => {
      stdout += data.toString();

      // Parse JSON progress updates from the simplified service
      const lines = data.toString().split('\n');
      for (const line of lines) {
        if (line.trim().startsWith('{')) {
          try {
            const progressData = JSON.parse(line.trim());
            
            if (progressData.type === 'training_progress') {
              this.emit('job:progress', {
                jobId: job.id,
                progress: progressData.progress,
                epoch: progressData.epoch,
                loss: progressData.loss
              });
            } else if (progressData.type === 'status') {
              console.log(`Job ${job.id}: ${progressData.message}`);
            }
          } catch (e) {
            // Ignore JSON parsing errors for non-JSON lines
          }
        }
      }
    });

    pythonProcess.stderr.on('data', (data) => {
      stderr += data.toString();
      console.error(`Job ${job.id} error:`, data.toString());
    });

    pythonProcess.on('close', async (code) => {
      this.activeJobs.delete(job.id);

      if (code === 0) {
        try {
          // Parse the last valid JSON line as the final result
          const lines = stdout.trim().split('\n');
          let result = null;
          
          for (let i = lines.length - 1; i >= 0; i--) {
            try {
              if (lines[i].trim().startsWith('{') || lines[i].trim().startsWith('[')) {
                const parsed = JSON.parse(lines[i].trim());
                if (parsed.type === 'completion' || parsed.success) {
                  result = parsed;
                  break;
                }
              }
            } catch (e) {
              continue;
            }
          }
          
          if (result && result.success) {
            await storage.updateTrainingJob(job.id, {
              status: 'completed',
              progress: 100,
              modelPath: result.model_path,
              completedAt: new Date()
            });

            // Create trained model record
            await storage.createTrainedModel({
              userId: job.userId,
              name: `Trained Model ${job.id}`,
              templateId: 1, // Default template
              modelPath: result.model_path,
              trainingJobId: job.id,
              accuracy: 0.85, // Mock
              createdAt: new Date()
            });

            this.emit('job:completed', job);
          } else {
            throw new Error(result?.error || 'Training failed - no valid result received');
          }
        } catch (error) {
          await storage.updateTrainingJob(job.id, {
            status: 'failed',
            error: error instanceof Error ? error.message : 'Failed to parse training result'
          });
          this.emit('job:failed', job);
        }
      } else {
        await storage.updateTrainingJob(job.id, {
          status: 'failed',
          error: `Training process exited with code ${code}: ${stderr}`
        });
        this.emit('job:failed', job);
      }
    });

    pythonProcess.on('error', async (error) => {
      this.activeJobs.delete(job.id);
      await storage.updateTrainingJob(job.id, {
        status: 'failed',
        error: `Process error: ${error.message}`
      });
      this.emit('job:failed', job);
    });

    // Set timeout for training jobs
    setTimeout(() => {
      if (this.activeJobs.has(job.id) && job.process) {
        job.process.kill('SIGTERM');
        this.cancelJob(job.id);
      }
    }, 10 * 60 * 1000); // 10 minute timeout for demo
  }

  async getMetrics() {
    // Get completed jobs from storage
    const { storage } = await import('./storage');
    const allJobs = await storage.getTrainingJobs();
    const completedJobs = allJobs.filter(job => job.status === 'completed').length;
    const failedJobs = allJobs.filter(job => job.status === 'failed').length;
    
    return {
      queueLength: this.queue.length,
      activeJobs: this.activeJobs.size,
      completedJobs,
      failedJobs,
      maxConcurrentJobs: this.maxConcurrentJobs,
      totalJobs: allJobs.length,
      successRate: allJobs.length > 0 ? Math.round((completedJobs / allJobs.length) * 100) : 0
    };
  }

  destroy() {
    if (this.processingInterval) {
      clearInterval(this.processingInterval);
    }

    // Kill all active jobs
    for (const [jobId, job] of this.activeJobs) {
      if (job.process) {
        job.process.kill('SIGTERM');
      }
    }
    this.activeJobs.clear();
  }
}

export const jobQueueManager = new MLJobQueueManager();<|MERGE_RESOLUTION|>--- conflicted
+++ resolved
@@ -102,19 +102,13 @@
       job_id: job.id
     };
 
-<<<<<<< HEAD
+
     const pythonProcess = spawn('python3', ['server/ml_service_unified.py'], {
       stdio: ['pipe', 'pipe', 'pipe']
     });
 
     // Send training request via stdin using the unified service format
-=======
-    const pythonProcess = spawn('python3', ['server/ml_service_simple.py'], {
-      stdio: ['pipe', 'pipe', 'pipe']
-    });
-
-    // Send training request via stdin using the correct format
->>>>>>> afd9d4a0
+
     const requestData = JSON.stringify({
       action: 'train_model',
       dataset_path: job.datasetPath,
